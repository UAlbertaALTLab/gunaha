--- conflicted
+++ resolved
@@ -1,15 +1,9 @@
 from django.http import HttpResponse
 from django.shortcuts import render
 
-<<<<<<< HEAD
 from API.models import Wordform
 from CreeDictionary.forms import WordSearchForm
 from constants import SimpleLC, ParadigmSize
-=======
-from API.models import Inflection
-from constants import LC, ParadigmSize
-from CreeDictionary.forms import WordSearchForm
->>>>>>> 1b5254a2
 from shared import paradigm_filler
 
 
