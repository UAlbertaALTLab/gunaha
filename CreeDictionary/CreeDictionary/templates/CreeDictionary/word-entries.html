--- conflicted
+++ resolved
@@ -43,11 +43,7 @@
             {% if result.is_inflection %}
                 <p class="reference-to-lemma" data-cy="reference-to-lemma">
                     Form of
-<<<<<<< HEAD
-                    <a class="definition-title__link" href="{{ result.lemma_url }}"
-=======
-                    <a class="reference-to-lemma__lemma" href="{% url 'cree-dictionary-index-with-lemma' result.lemma_wordform.id %}"
->>>>>>> ebd7c742
+                    <a class="reference-to-lemma__lemma" href="{{ result.lemma_url }}"
                        >{{ result.lemma_wordform.text }}</a>
                 </p>
             {% endif %}
