"""
Definition of urls for CreeDictionary.
"""
from django.conf import settings
from django.conf.urls import url
from django.conf.urls.static import static
from django.contrib import admin
from django.contrib.staticfiles.urls import staticfiles_urlpatterns
from django.urls import path, include
from django_js_reverse.views import urls_js

import API.views as api_views
from CreeDictionary import views

# 2019/May/21 Matt Yan:

# The reason to have different rules in development/production:

# static file urls / web-page urls / API urls in this project all begin with "cree-dictionary"
# so that in production on server sapir, the cree-dictionary service can be proxy-ed by looking for
# initial "cree-dictionary" in the url.

# example url:
# http://sapir.artsrn.ualberta.ca/cree-dictionary/search/hello

# in development, though, the initial "cree-dictionary" is not needed, example:
# http://localhost:8000/search/hello
# Note: re_path here, for example "re_path("^(cree-dictionary/)?some/url")", isn't a good solution. It messes up with
# url reversion

_urlpatterns = [
    # user interface
    ("", views.index, "cree-dictionary-index"),
<<<<<<< HEAD
    ("search/<str:query_string>/", views.index, "cree-dictionary-index-with-word"),
    # word is a user-friendly alternative for the linguistic term "lemma"
    ("word/<str:query_string>/", views.index, "cree-dictionary-index-with-lemma"),
=======
    ("search/<str:query_string>/", views.index, "cree-dictionary-index-with-query"),
    # word is a user-friendly alternative for the linguistic term "lemma"
    (
        "word/<str:lemma_text>/",
        views.lemma_details,
        "cree-dictionary-index-with-lemma",
    ),
>>>>>>> 1198331c
    ("about", views.about, "cree-dictionary-about"),
    # internal use to render boxes of search results
    (
        "_search_results/<str:query_string>/",
        views.search_results,
        "cree-dictionary-search-results",
    ),
    # internal use to render paradigm and detailed info for a lemma
    (
        "_lemma_details/<int:lemma_id>/",
        views.lemma_details_internal,
        "cree-dictionary-lemma-detail",
    ),
    # cree word translation for click-in-text #todo (for matt): this
    (
        "_translate-cree/<str:query_string>/",
        api_views.translate_cree,
        "cree-dictionary-word-translation-api",
    ),
    ("admin/", admin.site.urls, "admin"),
]

# XXX: ugly hack to make this work on a local instance and on Sapir
# TODO: this should use the SCRIPT_NAME WSGI variable instead.
urlpatterns = []
prefix = "" if settings.DEBUG else "cree-dictionary/"

for route, view, name in _urlpatterns:
    # kwarg `name` for url reversion in html/py/js code
    urlpatterns.append(path(prefix + route, view, name=name))

# magic that allows us to reverse urls in js  https://github.com/ierror/django-js-reverse
urlpatterns.append(url(fr"^{prefix}jsreverse/$", urls_js, name="js_reverse"))

if settings.DEBUG:

    # saves the need to `manage.py collectstatic` in development
    urlpatterns += staticfiles_urlpatterns()

    if not settings.CI:
        import debug_toolbar

        # necessary for debug_toolbar to work
        urlpatterns.append(path("__debug__/", include(debug_toolbar.urls)))<|MERGE_RESOLUTION|>--- conflicted
+++ resolved
@@ -31,11 +31,6 @@
 _urlpatterns = [
     # user interface
     ("", views.index, "cree-dictionary-index"),
-<<<<<<< HEAD
-    ("search/<str:query_string>/", views.index, "cree-dictionary-index-with-word"),
-    # word is a user-friendly alternative for the linguistic term "lemma"
-    ("word/<str:query_string>/", views.index, "cree-dictionary-index-with-lemma"),
-=======
     ("search/<str:query_string>/", views.index, "cree-dictionary-index-with-query"),
     # word is a user-friendly alternative for the linguistic term "lemma"
     (
@@ -43,7 +38,6 @@
         views.lemma_details,
         "cree-dictionary-index-with-lemma",
     ),
->>>>>>> 1198331c
     ("about", views.about, "cree-dictionary-about"),
     # internal use to render boxes of search results
     (
